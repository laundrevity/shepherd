// Prevents additional console window on Windows in release, DO NOT REMOVE!!
#![cfg_attr(not(debug_assertions), windows_subsystem = "windows")]
#![feature(extract_if)]

mod collision;
mod constants;
mod game;
mod sprites;
mod traits;

use crate::constants::{GameConstants, ENEMY_SPAWN_INTERVAL, GATE_SPAWN_INTERVAL, TICK_CYCLE_MS};
use crate::game::Game;
use crate::sprites::Sprite;

<<<<<<< HEAD
use tauri::{async_runtime::RwLock, State, Window};
use tokio::time::{sleep, Duration};
=======
        match self {
            Sprite::Triangle(x, y, rotation) => {
                for i in 0..3 {
                    let angle = 2.0 * std::f64::consts::PI / 3.0 * i as f64 + rotation.to_radians();
                    vertices.push((
                        x + TRIANGLE_RADIUS * angle.cos(),
                        y + TRIANGLE_RADIUS * angle.sin(),
                    ));
                }
            }
            Sprite::Diamond(x, y) => {
                vertices.push((*x, y - DIAMOND_RADIUS));
                vertices.push((x + DIAMOND_RADIUS, *y));
                vertices.push((*x, y + DIAMOND_RADIUS));
                vertices.push((x - DIAMOND_RADIUS, *y));
            }
            Sprite::Square(x, y) => {
                // Multiplier has radius 5 in backend so R^2 + R^2 = S^2 => S/2 = sqrt(2) * R / 2  = 7.07/2 = 3.53
                let s = SQUARE_RADIUS / 2f64.sqrt();
                vertices.push((x - s, y - s));
                vertices.push((x - s, y + s));
                vertices.push((x + s, y - s));
                vertices.push((x + s, y + s));
            }
            _ => {}
        }

        vertices
    }
}

#[derive(Clone, Debug)]
struct GameData {
    score: u64,
    multiplier: u64,
    key_states: HashMap<String, bool>,
    pending_boom_locations: Vec<(f64, f64)>,
    paused: bool,
    spawn_count: usize,
    over: bool,
}

impl GameData {
    fn new() -> Self {
        Self {
            score: 0,
            multiplier: 1,
            key_states: HashMap::new(),
            pending_boom_locations: Vec::new(),
            paused: false,
            spawn_count: 1,
            over: false,
        }
    }
}

#[derive(Clone, Debug)]
struct Game {
    player: Sprite,
    triangles: Vec<Sprite>,
    diamonds: Vec<Sprite>,
    multipliers: Vec<Sprite>,
    game_data: GameData,
}
>>>>>>> 2e36d419

struct AppState {
    game: RwLock<Game>,
}

<<<<<<< HEAD
=======
impl Game {
    fn new() -> Self {
        Self {
            player: Sprite::Circle(200.0, 200.0),
            triangles: Vec::new(),
            diamonds: Vec::new(),
            multipliers: Vec::new(),
            game_data: GameData::new(),
        }
    }

    fn reset_game(&mut self) {
        self.player = Sprite::Circle(WINDOW_WIDTH/2.0, WINDOW_HEIGHT/2.0);
        self.triangles.clear();
        self.diamonds.clear();
        self.multipliers.clear();
        self.game_data = GameData::new();
    }

    fn boom(&mut self, bx: f64, by: f64) {
        // TODO: send an explosion animation to the frontend
        let boomed_diamonds = self
            .diamonds
            .extract_if(|diamond| {
                let (dx, dy) = diamond.get_coords();
                // Keep the diamonds too far from the explosion
                ((dx - bx).powi(2) + (dy - by).powi(2)).sqrt() < EXPLOSION_RADIUS
            })
            .collect::<Vec<Sprite>>();

        for diamond in boomed_diamonds {
            let (dx, dy) = diamond.get_coords();
            // increment score and create a multiplier
            self.game_data.score += self.game_data.multiplier;
            self.multipliers.push(Sprite::Square(dx, dy));
        }
    }

    fn get_sprites(&self) -> Vec<Sprite> {
        let mut sprites = vec![self.player.clone()];
        sprites.extend(self.triangles.clone());
        sprites.extend(self.diamonds.clone());
        sprites.extend(self.multipliers.clone());
        sprites
    }

    fn tick(&mut self) {
        self.rotate_triangles();
        self.move_player();
        self.move_enemies();
        self.move_multipliers();

        self.check_collisions();
    }

    fn rotate_triangles(&mut self) {
        for triangle in self.triangles.iter_mut() {
            if let Sprite::Triangle(_, _, ref mut rot) = triangle {
                *rot += 1.0;
            }
        }
    }

    fn move_player(&mut self) {
        if let Sprite::Circle(ref mut x, ref mut y) = self.player {
            let mut dx = 0.0;
            let mut dy = 0.0;

            if *self.game_data.key_states.get("w").unwrap_or(&false) {
                dy -= PLAYER_SPEED as f64;
            }
            if *self.game_data.key_states.get("a").unwrap_or(&false) {
                dx -= PLAYER_SPEED as f64;
            }
            if *self.game_data.key_states.get("s").unwrap_or(&false) {
                dy += PLAYER_SPEED as f64;
            }
            if *self.game_data.key_states.get("d").unwrap_or(&false) {
                dx += PLAYER_SPEED as f64;
            }

            // Scale speed for diagonal movement
            let speed_scale = if dx != 0.0 && dy != 0.0 {
                (2f64).sqrt() / 2.0
            } else {
                1.0
            };

            *x = (*x + dx * speed_scale)
                .max(20.0)
                .min(WINDOW_WIDTH as f64 - 20.0);
            *y = (*y + dy * speed_scale)
                .max(20.0)
                .min(WINDOW_HEIGHT as f64 - 20.0);
        }
    }

    fn spawn_enemy(&mut self) {
        let mut rng = thread_rng();

        let (x_min, x_max, y_min, y_max) = match rng.gen_range(0..4) {
            0 => (0.0, ENEMY_BUFFER, 0.0, ENEMY_BUFFER),
            1 => (WINDOW_WIDTH - ENEMY_BUFFER, WINDOW_WIDTH, 0.0, ENEMY_BUFFER),
            2 => (
                WINDOW_WIDTH - ENEMY_BUFFER,
                WINDOW_WIDTH,
                WINDOW_HEIGHT - ENEMY_BUFFER,
                WINDOW_HEIGHT,
            ),
            _ => (
                0.0,
                ENEMY_BUFFER,
                WINDOW_HEIGHT - ENEMY_BUFFER,
                WINDOW_HEIGHT,
            ),
        };

        for _ in 0..self.game_data.spawn_count {
            let x = rng.gen_range(x_min..x_max);
            let y = rng.gen_range(y_min..y_max);
            self.diamonds.push(Sprite::Diamond(x, y));
        }

        self.game_data.spawn_count += 1;
    }

    fn spawn_gate(&mut self) {
        let mut rng = thread_rng();
        let gx = rng.gen_range(GATE_BUFFER..(WINDOW_WIDTH - GATE_BUFFER));
        let gy = rng.gen_range(GATE_BUFFER..(WINDOW_HEIGHT - GATE_BUFFER));
        let gr = rng.gen_range(0.0..360.0);
        self.triangles.push(Sprite::Triangle(gx, gy, gr))
    }

    fn move_enemies(&mut self) {
        let (player_x, player_y) = self.player.get_coords();

        for diamond in self.diamonds.iter_mut() {
            if let Sprite::Diamond(ref mut x, ref mut y) = diamond {
                let dx = player_x - *x;
                let dy = player_y - *y;
                let distance = (dx * dx + dy * dy).sqrt();

                if distance > ENEMY_SPEED {
                    *x = *x + dx / distance * ENEMY_SPEED;
                    *y = *y + dy / distance * ENEMY_SPEED;
                }
            }
        }
    }

    fn move_multipliers(&mut self) {
        let (player_x, player_y) = self.player.get_coords();

        for mult in self.multipliers.iter_mut() {
            if let Sprite::Square(ref mut x, ref mut y) = mult {
                let dx = player_x - *x;
                let dy = player_y - *y;
                let distance = (dx * dx + dy * dy).sqrt();

                if distance < MULTIPLIER_ATTRACT_MIN {
                    *x = *x + dx / distance * MULTIPLIER_SPEED;
                    *y = *y + dy / distance * MULTIPLIER_SPEED;
                }
            }
        }
    }

    fn check_collisions(&mut self) {
        // check diamond-circle collision (= game over)
        if let Sprite::Circle(circle_x, circle_y) = self.player {
            for diamond in &self.diamonds {
                let diamond_vertices = diamond.get_vertices();
                if Game::circle_collides_with_edges(
                    circle_x,
                    circle_y,
                    CIRCLE_RADIUS,
                    &diamond_vertices,
                ) {
                    println!("Collision with diamond!");
                    print!(
                        "Game over!\nScore: {}\nMultiplier: {}\n",
                        self.game_data.score, self.game_data.multiplier
                    );
                    self.game_data.over = true;
                }
            }
        };

        let (circle_x, circle_y) = self.player.get_coords();

        let triangles_to_boom = self
            .triangles
            .extract_if(|triangle| {
                let vertices = triangle.get_vertices();

                Game::circle_collides_with_edges(circle_x, circle_y, CIRCLE_RADIUS, &vertices)
            })
            .collect::<Vec<Sprite>>();

        for triangle in &self.triangles {
            let vertices = triangle.get_vertices();
            if self.circle_collides_with_triangle_corners(
                circle_x,
                circle_y,
                CIRCLE_RADIUS,
                &vertices,
            ) {
                println!("Collision with triangle corner!");
                print!(
                    "Game over!\nScore: {}\nMultiplier: {}\n",
                    self.game_data.score, self.game_data.multiplier
                );
                self.game_data.over = true;
            }
        }

        for triangle in triangles_to_boom {
            let (triangle_x, triangle_y) = triangle.get_coords();
            self.boom(triangle_x, triangle_y);
            self.game_data.pending_boom_locations.push((triangle_x, triangle_y));
        }

        // Now check multiplier collisions
        let (px, py) = self.player.get_coords();
        let consumed_multipliers = self.multipliers.extract_if(|mult| {
            let (mx, my) = mult.get_coords();
            let distance = ((px - mx).powi(2) + (py - my).powi(2)).sqrt();
            distance < (CIRCLE_RADIUS + SQUARE_RADIUS)
        });

        for _mult in consumed_multipliers {
            self.game_data.multiplier += 1;
        }
    }

    fn key_down(&mut self, key: String) {
        self.game_data.key_states.insert(key, true);
    }

    fn key_up(&mut self, key: String) {
        self.game_data.key_states.insert(key, false);
    }

    fn circle_collides_with_edges(
        cx: f64,                 // Circle's center x-coordinate
        cy: f64,                 // Circle's center y-coordinate
        radius: f64,             // Circle's radius
        vertices: &[(f64, f64)], // Triangle vertices
    ) -> bool {
        vertices
            .iter()
            .zip(vertices.iter().cycle().skip(1))
            .any(|(&(x1, y1), &(x2, y2))| {
                // Calculate the vector components of the edge
                let dx = x2 - x1;
                let dy = y2 - y1;

                // Quadratic formula coefficients
                let a = dx * dx + dy * dy; // Coefficient of t^2
                let b = 2.0 * (dx * (x1 - cx) + dy * (y1 - cy)); // Coefficient of t
                let c = x1 * x1 + y1 * y1 + cx * cx + cy * cy
                    - 2.0 * (x1 * cx + y1 * cy)
                    - radius * radius; // Constant term

                // Discriminant of the quadratic equation
                let det = b * b - 4.0 * a * c;

                // Check for intersection: det > 0 indicates two solutions (intersections)
                // The intersection points must lie within the segment (0 <= t <= 1)
                det > 0.0 && -b / (2.0 * a) > 0.0 && -b / (2.0 * a) < 1.0
            })
    }

    fn circle_collides_with_triangle_corners(
        &self,
        cx: f64,
        cy: f64,
        radius: f64,
        vertices: &[(f64, f64)],
    ) -> bool {
        vertices.iter().any(|&(vx, vy)| {
            let dx = cx - vx;
            let dy = cy - vy;
            dx * dx + dy * dy < radius * radius
        })
    }
}

>>>>>>> 2e36d419
#[tauri::command]
async fn event_loop(state: State<'_, AppState>, window: Window) -> Result<(), tauri::Error> {
    let mut last_enemy_spawn = std::time::Instant::now();
    let mut last_gate_spawn = std::time::Instant::now();

    loop {
        {
            let mut game = state.game.write().await;

            if !game.game_data.paused && !game.game_data.over {
                if last_enemy_spawn.elapsed() > Duration::from_millis(ENEMY_SPAWN_INTERVAL) {
                    game.spawn_enemy();
                    last_enemy_spawn = std::time::Instant::now();
                }

                if last_gate_spawn.elapsed() > Duration::from_millis(GATE_SPAWN_INTERVAL) {
                    game.spawn_gate();
                    last_gate_spawn = std::time::Instant::now();
                }
                game.tick();
                window.emit("update_sprites", &game.get_sprites())?;

                // and now check for explosions
                for (bx, by) in &game.game_data.pending_boom_locations {
                    window.emit("explode", Sprite::Point(*bx, *by))?;
                }
                game.game_data.pending_boom_locations.clear();

                // Emit score and multiplier updates to the frontend
                window.emit("update_score_multiplier", (&game.game_data.score, &game.game_data.multiplier))?;
            }
        }

        sleep(Duration::from_millis(TICK_CYCLE_MS)).await;
    }
}

#[tauri::command]
async fn handle_spacebar(state: State<'_, AppState>) -> Result<(), tauri::Error> {
    let mut game = state.game.write().await;

    if game.game_data.over {
        game.reset_game();
    } else {
        game.game_data.paused = !game.game_data.paused;
    }

    Ok(())
}

// Update the move_player command to key_down and key_up
#[tauri::command]
async fn key_down(state: State<'_, AppState>, key: String) -> Result<(), tauri::Error> {
    let mut game = state.game.write().await;
    game.key_down(key);

    Ok(())
}

#[tauri::command]
async fn key_up(state: State<'_, AppState>, key: String) -> Result<(), tauri::Error> {
    let mut game = state.game.write().await;
    game.key_up(key);

    Ok(())
}

#[tauri::command]
fn get_game_constants() -> GameConstants {
    GameConstants::new()
}

fn main() {
    tauri::Builder::default()
        .invoke_handler(tauri::generate_handler![
            event_loop,
            key_up,
            key_down,
            handle_spacebar,
            get_game_constants
        ])
        .manage(AppState {
            game: RwLock::new(Game::new()),
        })
        .run(tauri::generate_context!())
        .expect("error while running tauri application");
}<|MERGE_RESOLUTION|>--- conflicted
+++ resolved
@@ -12,372 +12,13 @@
 use crate::game::Game;
 use crate::sprites::Sprite;
 
-<<<<<<< HEAD
 use tauri::{async_runtime::RwLock, State, Window};
 use tokio::time::{sleep, Duration};
-=======
-        match self {
-            Sprite::Triangle(x, y, rotation) => {
-                for i in 0..3 {
-                    let angle = 2.0 * std::f64::consts::PI / 3.0 * i as f64 + rotation.to_radians();
-                    vertices.push((
-                        x + TRIANGLE_RADIUS * angle.cos(),
-                        y + TRIANGLE_RADIUS * angle.sin(),
-                    ));
-                }
-            }
-            Sprite::Diamond(x, y) => {
-                vertices.push((*x, y - DIAMOND_RADIUS));
-                vertices.push((x + DIAMOND_RADIUS, *y));
-                vertices.push((*x, y + DIAMOND_RADIUS));
-                vertices.push((x - DIAMOND_RADIUS, *y));
-            }
-            Sprite::Square(x, y) => {
-                // Multiplier has radius 5 in backend so R^2 + R^2 = S^2 => S/2 = sqrt(2) * R / 2  = 7.07/2 = 3.53
-                let s = SQUARE_RADIUS / 2f64.sqrt();
-                vertices.push((x - s, y - s));
-                vertices.push((x - s, y + s));
-                vertices.push((x + s, y - s));
-                vertices.push((x + s, y + s));
-            }
-            _ => {}
-        }
-
-        vertices
-    }
-}
-
-#[derive(Clone, Debug)]
-struct GameData {
-    score: u64,
-    multiplier: u64,
-    key_states: HashMap<String, bool>,
-    pending_boom_locations: Vec<(f64, f64)>,
-    paused: bool,
-    spawn_count: usize,
-    over: bool,
-}
-
-impl GameData {
-    fn new() -> Self {
-        Self {
-            score: 0,
-            multiplier: 1,
-            key_states: HashMap::new(),
-            pending_boom_locations: Vec::new(),
-            paused: false,
-            spawn_count: 1,
-            over: false,
-        }
-    }
-}
-
-#[derive(Clone, Debug)]
-struct Game {
-    player: Sprite,
-    triangles: Vec<Sprite>,
-    diamonds: Vec<Sprite>,
-    multipliers: Vec<Sprite>,
-    game_data: GameData,
-}
->>>>>>> 2e36d419
 
 struct AppState {
     game: RwLock<Game>,
 }
 
-<<<<<<< HEAD
-=======
-impl Game {
-    fn new() -> Self {
-        Self {
-            player: Sprite::Circle(200.0, 200.0),
-            triangles: Vec::new(),
-            diamonds: Vec::new(),
-            multipliers: Vec::new(),
-            game_data: GameData::new(),
-        }
-    }
-
-    fn reset_game(&mut self) {
-        self.player = Sprite::Circle(WINDOW_WIDTH/2.0, WINDOW_HEIGHT/2.0);
-        self.triangles.clear();
-        self.diamonds.clear();
-        self.multipliers.clear();
-        self.game_data = GameData::new();
-    }
-
-    fn boom(&mut self, bx: f64, by: f64) {
-        // TODO: send an explosion animation to the frontend
-        let boomed_diamonds = self
-            .diamonds
-            .extract_if(|diamond| {
-                let (dx, dy) = diamond.get_coords();
-                // Keep the diamonds too far from the explosion
-                ((dx - bx).powi(2) + (dy - by).powi(2)).sqrt() < EXPLOSION_RADIUS
-            })
-            .collect::<Vec<Sprite>>();
-
-        for diamond in boomed_diamonds {
-            let (dx, dy) = diamond.get_coords();
-            // increment score and create a multiplier
-            self.game_data.score += self.game_data.multiplier;
-            self.multipliers.push(Sprite::Square(dx, dy));
-        }
-    }
-
-    fn get_sprites(&self) -> Vec<Sprite> {
-        let mut sprites = vec![self.player.clone()];
-        sprites.extend(self.triangles.clone());
-        sprites.extend(self.diamonds.clone());
-        sprites.extend(self.multipliers.clone());
-        sprites
-    }
-
-    fn tick(&mut self) {
-        self.rotate_triangles();
-        self.move_player();
-        self.move_enemies();
-        self.move_multipliers();
-
-        self.check_collisions();
-    }
-
-    fn rotate_triangles(&mut self) {
-        for triangle in self.triangles.iter_mut() {
-            if let Sprite::Triangle(_, _, ref mut rot) = triangle {
-                *rot += 1.0;
-            }
-        }
-    }
-
-    fn move_player(&mut self) {
-        if let Sprite::Circle(ref mut x, ref mut y) = self.player {
-            let mut dx = 0.0;
-            let mut dy = 0.0;
-
-            if *self.game_data.key_states.get("w").unwrap_or(&false) {
-                dy -= PLAYER_SPEED as f64;
-            }
-            if *self.game_data.key_states.get("a").unwrap_or(&false) {
-                dx -= PLAYER_SPEED as f64;
-            }
-            if *self.game_data.key_states.get("s").unwrap_or(&false) {
-                dy += PLAYER_SPEED as f64;
-            }
-            if *self.game_data.key_states.get("d").unwrap_or(&false) {
-                dx += PLAYER_SPEED as f64;
-            }
-
-            // Scale speed for diagonal movement
-            let speed_scale = if dx != 0.0 && dy != 0.0 {
-                (2f64).sqrt() / 2.0
-            } else {
-                1.0
-            };
-
-            *x = (*x + dx * speed_scale)
-                .max(20.0)
-                .min(WINDOW_WIDTH as f64 - 20.0);
-            *y = (*y + dy * speed_scale)
-                .max(20.0)
-                .min(WINDOW_HEIGHT as f64 - 20.0);
-        }
-    }
-
-    fn spawn_enemy(&mut self) {
-        let mut rng = thread_rng();
-
-        let (x_min, x_max, y_min, y_max) = match rng.gen_range(0..4) {
-            0 => (0.0, ENEMY_BUFFER, 0.0, ENEMY_BUFFER),
-            1 => (WINDOW_WIDTH - ENEMY_BUFFER, WINDOW_WIDTH, 0.0, ENEMY_BUFFER),
-            2 => (
-                WINDOW_WIDTH - ENEMY_BUFFER,
-                WINDOW_WIDTH,
-                WINDOW_HEIGHT - ENEMY_BUFFER,
-                WINDOW_HEIGHT,
-            ),
-            _ => (
-                0.0,
-                ENEMY_BUFFER,
-                WINDOW_HEIGHT - ENEMY_BUFFER,
-                WINDOW_HEIGHT,
-            ),
-        };
-
-        for _ in 0..self.game_data.spawn_count {
-            let x = rng.gen_range(x_min..x_max);
-            let y = rng.gen_range(y_min..y_max);
-            self.diamonds.push(Sprite::Diamond(x, y));
-        }
-
-        self.game_data.spawn_count += 1;
-    }
-
-    fn spawn_gate(&mut self) {
-        let mut rng = thread_rng();
-        let gx = rng.gen_range(GATE_BUFFER..(WINDOW_WIDTH - GATE_BUFFER));
-        let gy = rng.gen_range(GATE_BUFFER..(WINDOW_HEIGHT - GATE_BUFFER));
-        let gr = rng.gen_range(0.0..360.0);
-        self.triangles.push(Sprite::Triangle(gx, gy, gr))
-    }
-
-    fn move_enemies(&mut self) {
-        let (player_x, player_y) = self.player.get_coords();
-
-        for diamond in self.diamonds.iter_mut() {
-            if let Sprite::Diamond(ref mut x, ref mut y) = diamond {
-                let dx = player_x - *x;
-                let dy = player_y - *y;
-                let distance = (dx * dx + dy * dy).sqrt();
-
-                if distance > ENEMY_SPEED {
-                    *x = *x + dx / distance * ENEMY_SPEED;
-                    *y = *y + dy / distance * ENEMY_SPEED;
-                }
-            }
-        }
-    }
-
-    fn move_multipliers(&mut self) {
-        let (player_x, player_y) = self.player.get_coords();
-
-        for mult in self.multipliers.iter_mut() {
-            if let Sprite::Square(ref mut x, ref mut y) = mult {
-                let dx = player_x - *x;
-                let dy = player_y - *y;
-                let distance = (dx * dx + dy * dy).sqrt();
-
-                if distance < MULTIPLIER_ATTRACT_MIN {
-                    *x = *x + dx / distance * MULTIPLIER_SPEED;
-                    *y = *y + dy / distance * MULTIPLIER_SPEED;
-                }
-            }
-        }
-    }
-
-    fn check_collisions(&mut self) {
-        // check diamond-circle collision (= game over)
-        if let Sprite::Circle(circle_x, circle_y) = self.player {
-            for diamond in &self.diamonds {
-                let diamond_vertices = diamond.get_vertices();
-                if Game::circle_collides_with_edges(
-                    circle_x,
-                    circle_y,
-                    CIRCLE_RADIUS,
-                    &diamond_vertices,
-                ) {
-                    println!("Collision with diamond!");
-                    print!(
-                        "Game over!\nScore: {}\nMultiplier: {}\n",
-                        self.game_data.score, self.game_data.multiplier
-                    );
-                    self.game_data.over = true;
-                }
-            }
-        };
-
-        let (circle_x, circle_y) = self.player.get_coords();
-
-        let triangles_to_boom = self
-            .triangles
-            .extract_if(|triangle| {
-                let vertices = triangle.get_vertices();
-
-                Game::circle_collides_with_edges(circle_x, circle_y, CIRCLE_RADIUS, &vertices)
-            })
-            .collect::<Vec<Sprite>>();
-
-        for triangle in &self.triangles {
-            let vertices = triangle.get_vertices();
-            if self.circle_collides_with_triangle_corners(
-                circle_x,
-                circle_y,
-                CIRCLE_RADIUS,
-                &vertices,
-            ) {
-                println!("Collision with triangle corner!");
-                print!(
-                    "Game over!\nScore: {}\nMultiplier: {}\n",
-                    self.game_data.score, self.game_data.multiplier
-                );
-                self.game_data.over = true;
-            }
-        }
-
-        for triangle in triangles_to_boom {
-            let (triangle_x, triangle_y) = triangle.get_coords();
-            self.boom(triangle_x, triangle_y);
-            self.game_data.pending_boom_locations.push((triangle_x, triangle_y));
-        }
-
-        // Now check multiplier collisions
-        let (px, py) = self.player.get_coords();
-        let consumed_multipliers = self.multipliers.extract_if(|mult| {
-            let (mx, my) = mult.get_coords();
-            let distance = ((px - mx).powi(2) + (py - my).powi(2)).sqrt();
-            distance < (CIRCLE_RADIUS + SQUARE_RADIUS)
-        });
-
-        for _mult in consumed_multipliers {
-            self.game_data.multiplier += 1;
-        }
-    }
-
-    fn key_down(&mut self, key: String) {
-        self.game_data.key_states.insert(key, true);
-    }
-
-    fn key_up(&mut self, key: String) {
-        self.game_data.key_states.insert(key, false);
-    }
-
-    fn circle_collides_with_edges(
-        cx: f64,                 // Circle's center x-coordinate
-        cy: f64,                 // Circle's center y-coordinate
-        radius: f64,             // Circle's radius
-        vertices: &[(f64, f64)], // Triangle vertices
-    ) -> bool {
-        vertices
-            .iter()
-            .zip(vertices.iter().cycle().skip(1))
-            .any(|(&(x1, y1), &(x2, y2))| {
-                // Calculate the vector components of the edge
-                let dx = x2 - x1;
-                let dy = y2 - y1;
-
-                // Quadratic formula coefficients
-                let a = dx * dx + dy * dy; // Coefficient of t^2
-                let b = 2.0 * (dx * (x1 - cx) + dy * (y1 - cy)); // Coefficient of t
-                let c = x1 * x1 + y1 * y1 + cx * cx + cy * cy
-                    - 2.0 * (x1 * cx + y1 * cy)
-                    - radius * radius; // Constant term
-
-                // Discriminant of the quadratic equation
-                let det = b * b - 4.0 * a * c;
-
-                // Check for intersection: det > 0 indicates two solutions (intersections)
-                // The intersection points must lie within the segment (0 <= t <= 1)
-                det > 0.0 && -b / (2.0 * a) > 0.0 && -b / (2.0 * a) < 1.0
-            })
-    }
-
-    fn circle_collides_with_triangle_corners(
-        &self,
-        cx: f64,
-        cy: f64,
-        radius: f64,
-        vertices: &[(f64, f64)],
-    ) -> bool {
-        vertices.iter().any(|&(vx, vy)| {
-            let dx = cx - vx;
-            let dy = cy - vy;
-            dx * dx + dy * dy < radius * radius
-        })
-    }
-}
-
->>>>>>> 2e36d419
 #[tauri::command]
 async fn event_loop(state: State<'_, AppState>, window: Window) -> Result<(), tauri::Error> {
     let mut last_enemy_spawn = std::time::Instant::now();
